--- conflicted
+++ resolved
@@ -17,33 +17,6 @@
     runs-on: ubuntu-latest
 
     steps:
-<<<<<<< HEAD
-    - name: Checkout
-      uses: actions/checkout@v2
-    - name: Set up Python 3.8
-      uses: actions/setup-python@v2
-      with:
-        python-version: 3.8
-    - name: Install dependencies
-      run: |
-        python -m pip install --upgrade pip
-        pip install flake8 pytest
-        if [ -f requirements.txt ]; then pip install -r requirements.txt; fi
-    - name: Sanity tests with dependencies
-      run: ansible-test sanity --requirements --python 3.8
-      working-directory: ansible_collections/amarao/ip
-    - name: Unit tests with dependencies
-      run: ansible-test units --requirements --python 3.8
-      working-directory: ansible_collections/amarao/ip
-    - name: Integration tests with dependencies
-      run: ansible-test integration --requirements --python 3.8 --local --allow-root
-      working-directory: ansible_collections/amarao/ip
-    - name: Cleanup
-      run: rm -fr ansible_collections/amarao/ip/tests/output ansible_collections/amarao/ip/.pytest_cache
-    - name: Try-build by ansible-galaxy
-      run: ansible-galaxy collection build
-      working-directory: ansible_collections/amarao/ip
-=======
       - name: Log github.ref
         run: echo ${{ github.ref }}
       - name: Checkout
@@ -71,7 +44,6 @@
       - name: Try-build by ansible-galaxy
         run: ansible-galaxy collection build
         working-directory: ansible_collections/amarao/ip
->>>>>>> 93570379
 
   build:
     runs-on: ubuntu-latest
@@ -79,31 +51,6 @@
     outputs:
       version: ${{ steps.version.outputs.version }}
     steps:
-<<<<<<< HEAD
-    - name: Checkout
-      uses: actions/checkout@v2
-    - name: Set up Python 3.8
-      uses: actions/setup-python@v2
-      with:
-        python-version: 3.8
-    - name: Install dependencies
-      run: |
-        python -m pip install --upgrade pip
-        pip install flake8 pytest
-        if [ -f requirements.txt ]; then pip install -r requirements.txt; fi
-    - name: Build collection
-      run: ansible-galaxy collection build
-      working-directory: ansible_collections/amarao/ip
-    - name: Exctract version
-      id: version
-      run: |
-        version=$(cat galaxy.yml |grep ^version|awk '{print $2}')
-        echo "::set-output name=version::$version"
-        echo '::set-env name=COLLECTION_VERSION::$version'
-      working-directory: ansible_collections/amarao/ip
-    - name: Upload collection artifact
-      run: echo $COLLECTION_VERSION
-=======
       - name: Checkout
         uses: actions/checkout@v2
       - name: Set up Python 3.8
@@ -141,7 +88,6 @@
         with:
           name: collection
           path: ansible_collections/amarao/ip/amarao-ip-${{ steps.version.outputs.version }}.tar.gz
->>>>>>> 93570379
 
   publish:
     runs-on: ubuntu-latest
