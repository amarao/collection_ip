--- conflicted
+++ resolved
@@ -109,17 +109,7 @@
         uses: actions/download-artifact@v2
         with:
           name: collection
-<<<<<<< HEAD
-      - run: ls -la amarao-ip-${{needs.build.outputs.version }}.tar.gz
-      - run: echo ansible-galaxy collection upload amarao-ip-${{needs.build.outputs.version }}.tar.gz --api-key="${{ secrets.TEST_SECRET }}"
-#    - name: Upload artifact
-#      uses: actions/upload-artifact@v1
-#      with:
-#        name: ?
-#        path: ?
-=======
       - name: Debug output
         run: ls -la amarao-ip-${{needs.build.outputs.version }}.tar.gz
       - name: Upload collection to galaxy
-        run: ansible-galaxy collection publish amarao-ip-${{ needs.build.outputs.version }}.tar.gz --api-key="${{ secrets.GALAXY_API_TOKEN }}"
->>>>>>> 7f90e985
+        run: ansible-galaxy collection publish amarao-ip-${{ needs.build.outputs.version }}.tar.gz --api-key="${{ secrets.GALAXY_API_TOKEN }}"